--- conflicted
+++ resolved
@@ -128,16 +128,10 @@
                 self.tpm, self.cm, self.state, self.node_indices, self.node_labels
             )
         if not self.cut.is_null and self.network.nb:
-<<<<<<< HEAD
-
-            cut_tpm = tpm_cut(self, self.cut.from_nodes, self.cut.to_nodes)
+            tpm = cut_tpm(self, self.cut.from_nodes, self.cut.to_nodes)
             self.tpmdf = tpm2df(
                 cut_tpm, self.network.num_states_per_node, list(self.node_labels)
             )
-=======
-            tpm = cut_tpm(self, self.cut.from_nodes, self.cut.to_nodes)
-            self.tpmdf = tpm2df(tpm, self.network.base, list(self.node_labels))
->>>>>>> 30515744
 
         validate.subsystem(self)
 
@@ -412,15 +406,11 @@
         purview = frozenset(purview)
         # Preallocate the repertoire with the proper shape, so that
         # probabilities are broadcasted appropriately.
-<<<<<<< HEAD
         joint = np.ones(
             repertoire_shape(
                 purview, self.network.size, self.network.num_states_per_node
             )
         )
-=======
-        joint = np.ones(repertoire_shape(purview, self.network.size, self.network.base))
->>>>>>> 30515744
         # The cause repertoire is the product of the cause repertoires of the
         # individual nodes.
 
@@ -508,15 +498,11 @@
         mechanism = frozenset(mechanism)
         # Preallocate the repertoire with the proper shape, so that
         # probabilities are broadcasted appropriately.
-<<<<<<< HEAD
         joint = np.ones(
             repertoire_shape(
                 purview, self.network.size, self.network.num_states_per_node
             )
         )
-=======
-        joint = np.ones(repertoire_shape(purview, self.network.size, self.network.base))
->>>>>>> 30515744
         # The effect repertoire is the product of the effect repertoires of the
         # individual nodes.
         return joint * functools.reduce(
