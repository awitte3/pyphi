--- conflicted
+++ resolved
@@ -10,7 +10,7 @@
 
 from .. import config, utils, validate
 from ..constants import EMD, ENTROPY_DIFFERENCE, KLD, L1
-from ..distance import emd, entropy_difference, hamming_emd, kld
+from ..distance import emd, entropy_difference, hamming_emd, l1
 
 BIG_NUMBER = 1000000
 
@@ -25,29 +25,16 @@
     Returns:
         float: The distance between ``d1`` and ``d2``.
     """
-<<<<<<< HEAD
     measure_name = config.BIG_PHI_MEASURE
 
     if measure_name == EMD:
-        return utils.hamming_emd(d1, d2)
+        return hamming_emd(d1, d2)
 
     elif measure_name == L1:
-        return utils.l1(d1, d2)
-=======
-    if config.MEASURE in [EMD, L1]:
-        return hamming_emd(d1, d2)
-
-    elif config.MEASURE == ENTROPY_DIFFERENCE:
-        return entropy_difference(d1, d2)
-
-    # If the distance is `inf` return a very large number instead so that
-    # the generalized EMD can still operate on a KLD distance matrix.
-    elif config.MEASURE == KLD:
-        result = kld(d1, d2)
->>>>>>> 1dad9e70
+        return l1(d1, d2)
 
     elif measure_name == ENTROPY_DIFFERENCE:
-        return utils.entropy_difference(d1, d2)
+        return entropy_difference(d1, d2)
 
     elif measure_name == KLD:
         raise ValueError("KLD is not supported as a big-phi measure.")
