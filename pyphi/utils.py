--- conflicted
+++ resolved
@@ -143,384 +143,7 @@
                                for r in range(len(iterable) + 1))
 
 
-<<<<<<< HEAD
-def uniform_distribution(number_of_nodes):
-    """
-    Return the uniform distribution for a set of binary nodes, indexed by state
-    (so there is one dimension per node, the size of which is the number of
-    possible states for that node).
-
-    Args:
-        nodes (np.ndarray): A set of indices of binary nodes.
-
-    Returns:
-        np.ndarray: The uniform distribution over the set of nodes.
-    """
-    # The size of the state space for binary nodes is 2^(number of nodes).
-    number_of_states = 2 ** number_of_nodes
-    # Generate the maximum entropy distribution
-    # TODO extend to nonbinary nodes
-    return (np.ones(number_of_states) /
-            number_of_states).reshape([2] * number_of_nodes)
-
-
-def marginalize_out(indices, tpm):
-    """
-    Marginalize out a node from a TPM.
-
-    Args:
-        indices (list[int]): The indices of nodes to be marginalized out.
-        tpm (np.ndarray): The TPM to marginalize the node out of.
-
-    Returns:
-        np.ndarray: A TPM with the same number of dimensions, with the nodes
-        marginalized out.
-    """
-    return tpm.sum(tuple(indices), keepdims=True) / (
-        np.array(tpm.shape)[list(indices)].prod())
-
-
-def marginal_zero(repertoire, node_index):
-    """Return the marginal probability that the node is off."""
-    index = [slice(None) for i in range(repertoire.ndim)]
-    index[node_index] = 0
-
-    return repertoire[index].sum()
-
-
-def marginal(repertoire, node_index):
-    """Get the marginal distribution for a node."""
-    index = tuple(i for i in range(repertoire.ndim) if i != node_index)
-
-    return repertoire.sum(index, keepdims=True)
-
-
-def independent(repertoire):
-    """Check whether the repertoire is independent."""
-    marginals = [marginal(repertoire, i) for i in range(repertoire.ndim)]
-
-    # TODO: is there a way to do without an explicit iteration?
-    joint = marginals[0]
-    for m in marginals[1:]:
-        joint = joint * m
-
-    # TODO: should we round here?
-    # repertoire = repertoire.round(config.PRECISION)
-    # joint = joint.round(config.PRECISION)
-
-    return np.array_equal(repertoire, joint)
-
-
-def purview(repertoire):
-    """The purview of the repertoire.
-
-    Args:
-        repertoire (np.ndarray): A repertoire
-
-    Returns:
-        tuple[int]: The purview that the repertoire was computed over.
-    """
-    if repertoire is None:
-        return None
-
-    return tuple(np.where(np.array(repertoire.shape) == 2)[0])
-
-
-def purview_size(repertoire):
-    """Return the size of the purview of the repertoire.
-
-    Args:
-        repertoire (np.ndarray): A repertoire
-
-    Returns:
-        int: The size of purview that the repertoire was computed over.
-    """
-    return len(purview(repertoire))
-
-
-def repertoire_shape(purview, N):
-    """Return the shape a repertoire.
-
-    Args:
-        purview (tuple[int]): The purview over which the repertoire is
-            computed.
-        N (int): The number of elements in the system.
-
-    Returns:
-        list[int]: The shape of the repertoire. Purview nodes have two
-        dimensions and non-purview nodes are collapsed to a unitary dimension.
-
-    Example:
-        >>> purview = (0, 2)
-        >>> N = 3
-        >>> repertoire_shape(purview, N)
-        [2, 1, 2]
-    """
-    # TODO: extend to non-binary nodes
-    return [2 if i in purview else 1 for i in range(N)]
-
-
-@cache(cache={}, maxmem=None)
-def max_entropy_distribution(node_indices, number_of_nodes):
-    """Return the maximum entropy distribution over a set of nodes.
-
-    This is different from the network's uniform distribution because nodes
-    outside ``node_indices`` are fixed and treated as if they have only 1
-    state.
-
-    Args:
-        node_indices (tuple[int]): The set of node indices over which to take
-            the distribution.
-        number_of_nodes (int): The total number of nodes in the network.
-
-    Returns:
-        np.ndarray: The maximum entropy distribution over the set of nodes.
-    """
-    distribution = np.ones(repertoire_shape(node_indices, number_of_nodes))
-
-    return distribution / distribution.size
-
-
-# TODO extend to binary nodes
-def hamming_emd(d1, d2):
-    """Return the Earth Mover's Distance between two distributions (indexed
-    by state, one dimension per node).
-
-    Singleton dimensions are sqeezed out.
-    """
-    d1, d2 = d1.squeeze(), d2.squeeze()
-    N = d1.ndim
-
-    # Compute EMD using the Hamming distance between states as the
-    # transportation cost function.
-    return emd(d1.ravel(), d2.ravel(), _hamming_matrix(N))
-
-
-def l1(d1, d2):
-    """Return the L1 distance between two distributions.
-
-    Args:
-        d1 (np.ndarray): The first distribution.
-        d2 (np.ndarray): The second distribution.
-
-    Returns:
-        float: The sum of absolute differences of ``d1`` and ``d2``.
-    """
-    return np.absolute(d1 - d2).sum()
-
-
-def kld(d1, d2):
-    """Return the Kullback-Leibler Divergence (KLD) between two distributions.
-
-    Args:
-        d1 (np.ndarray): The first distribution.
-        d2 (np.ndarray): The second distribution.
-
-    Returns:
-        float: The KLD of ``d1`` from ``d2``.
-    """
-    d1, d2 = d1.squeeze().ravel(), d2.squeeze().ravel()
-    return entropy(d1, d2, 2.0)
-
-
-def entropy_difference(d1, d2):
-    """Return the difference in entropy between the distributions."""
-    d1, d2 = d1.squeeze().ravel(), d2.squeeze().ravel()
-    return abs(entropy(d1, base=2.0) - entropy(d2, base=2.0))
-
-
-def bipartition(a):
-    """Return a list of bipartitions for a sequence.
-
-    Args:
-        a (Iterable): The iterable to partition.
-
-    Returns:
-        list[tuple[tuple]]: A list of tuples containing each of the two
-        partitions.
-
-    Example:
-        >>> bipartition((1,2,3))
-        [((), (1, 2, 3)), ((1,), (2, 3)), ((2,), (1, 3)), ((1, 2), (3,))]
-    """
-    return [(tuple(a[i] for i in part0_idx), tuple(a[j] for j in part1_idx))
-            for part0_idx, part1_idx in bipartition_indices(len(a))]
-
-
-# TODO? [optimization] optimize this to use indices rather than nodes
-# TODO? are native lists really slower
-def directed_bipartition(a):
-    """Return a list of directed bipartitions for a sequence.
-
-    Args:
-        a (Iterable): The iterable to partition.
-
-    Returns:
-        list[tuple[tuple]]: A list of tuples containing each of the two
-        partitions.
-
-    Example:
-        >>> directed_bipartition((1, 2, 3))  # doctest: +NORMALIZE_WHITESPACE
-        [((), (1, 2, 3)),
-         ((1,), (2, 3)),
-         ((2,), (1, 3)),
-         ((1, 2), (3,)),
-         ((3,), (1, 2)),
-         ((1, 3), (2,)),
-         ((2, 3), (1,)),
-         ((1, 2, 3), ())]
-    """
-    return [(tuple(a[i] for i in part0_idx), tuple(a[j] for j in part1_idx))
-            for part0_idx, part1_idx in directed_bipartition_indices(len(a))]
-
-
-def directed_bipartition_of_one(a):
-    """Return a list of directed bipartitions for a sequence where each
-    bipartitions includes a set of size 1.
-
-    Args:
-        a (Iterable): The iterable to partition.
-
-    Returns:
-        list[tuple[tuple]]: A list of tuples containing each of the two
-        partitions.
-
-    Example:
-        >>> directed_bipartition_of_one((1,2,3))  # doctest: +NORMALIZE_WHITESPACE
-        [((1,), (2, 3)),
-         ((2,), (1, 3)),
-         ((1, 2), (3,)),
-         ((3,), (1, 2)),
-         ((1, 3), (2,)),
-         ((2, 3), (1,))]
-    """
-    return [partition for partition in directed_bipartition(a)
-            if len(partition[0]) == 1 or len(partition[1]) == 1]
-
-
-@cache(cache={}, maxmem=None)
-def directed_bipartition_indices(N):
-    """Return indices for directed bipartitions of a sequence.
-
-    Args:
-        N (int): The length of the sequence.
-
-    Returns:
-        list: A list of tuples containing the indices for each of the two
-        partitions.
-
-    Example:
-        >>> N = 3
-        >>> directed_bipartition_indices(N)  # doctest: +NORMALIZE_WHITESPACE
-        [((), (0, 1, 2)),
-         ((0,), (1, 2)),
-         ((1,), (0, 2)),
-         ((0, 1), (2,)),
-         ((2,), (0, 1)),
-         ((0, 2), (1,)),
-         ((1, 2), (0,)),
-         ((0, 1, 2), ())]
-    """
-    indices = bipartition_indices(N)
-    return indices + [idx[::-1] for idx in indices[::-1]]
-
-
-@cache(cache={}, maxmem=None)
-def bipartition_indices(N):
-    """Return indices for undirected bipartitions of a sequence.
-
-    Args:
-        N (int): The length of the sequence.
-
-    Returns:
-        list: A list of tuples containing the indices for each of the two
-        partitions.
-
-    Example:
-        >>> N = 3
-        >>> bipartition_indices(N)
-        [((), (0, 1, 2)), ((0,), (1, 2)), ((1,), (0, 2)), ((0, 1), (2,))]
-    """
-    result = []
-    if N <= 0:
-        return result
-
-    for i in range(2**(N - 1)):
-        part = [[], []]
-        for n in range(N):
-            bit = (i >> n) & 1
-            part[bit].append(n)
-        result.append((tuple(part[1]), tuple(part[0])))
-    return result
-
-
-@cache(cache={}, maxmem=None)
-def directed_tripartition_indices(N):
-    """Return indices for directed tripartitions of a sequence.
-
-    Args:
-        N (int): The length of the sequence.
-
-    Returns:
-        list[tuple]: A list of tuples containing the indices for each
-            partition.
-
-    Example:
-        >>> N = 1
-        >>> directed_tripartition_indices(N)
-        [((0,), (), ()), ((), (0,), ()), ((), (), (0,))]
-    """
-
-    result = []
-    if N <= 0:
-        return result
-
-    base = [0, 1, 2]
-    for key in itertools.product(base, repeat=N):
-        part = [[], [], []]
-        for i, location in enumerate(key):
-            part[location].append(i)
-
-        result.append(tuple(tuple(p) for p in part))
-
-    return result
-
-
-def directed_tripartition(seq):
-    """Generator over all directed tripartitions of a sequence.
-
-    Args:
-        seq (Iterable): a sequence.
-
-    Yields:
-        tuple[tuple]: A tripartition of ``seq``.
-
-    Example:
-        >>> seq = (2, 5)
-        >>> list(directed_tripartition(seq))  # doctest: +NORMALIZE_WHITESPACE
-        [((2, 5), (), ()),
-         ((2,), (5,), ()),
-         ((2,), (), (5,)),
-         ((5,), (2,), ()),
-         ((), (2, 5), ()),
-         ((), (2,), (5,)),
-         ((5,), (), (2,)),
-         ((), (5,), (2,)),
-         ((), (), (2, 5))]
-    """
-    for a, b, c in directed_tripartition_indices(len(seq)):
-        yield (tuple(seq[i] for i in a),
-               tuple(seq[j] for j in b),
-               tuple(seq[k] for k in c))
-
-
-# Internal helper methods
-# =============================================================================
-
-def load_data(dir, num):
-=======
 def load_data(directory, num):
->>>>>>> 1dad9e70
     """Load numpy data from the data directory.
 
     The files should stored in ``../data/{dir}`` and named
